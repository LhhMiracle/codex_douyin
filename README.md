--- conflicted
+++ resolved
@@ -18,17 +18,10 @@
    pip install .[test]
    ```
 
-<<<<<<< HEAD
-2. Process a product input (short link, long link, or full share text):
-
-   ```bash
-   python -m codex_douyin.cli.process_images "<短链或整段文案>" --output processed
-=======
 2. Process a product link:
 
    ```bash
    python -m codex_douyin.cli.process_images "<douyin-share-url>" --output processed
->>>>>>> bdd39903
    ```
 
    The command downloads all product images, removes their backgrounds, applies upscaling, and stores the transparent PNGs in the `processed/` directory.
